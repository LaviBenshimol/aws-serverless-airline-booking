--- conflicted
+++ resolved
@@ -1,35 +1,17 @@
 {
-<<<<<<< HEAD
-  "projectName": "awsserverlessairline",
+  "projectName": "aws-serverless-airline-booking",
   "version": "3.1",
   "frontend": "javascript",
   "javascript": {
-    "framework": "vue",
+    "framework": "none",
     "config": {
-      "SourceDir": "src/frontend",
-      "DistributionDir": "src/frontend/dist",
-      "BuildCommand": "npm run-script build",
-      "StartCommand": "npm run-script serve"
+      "SourceDir": "src",
+      "DistributionDir": "dist",
+      "BuildCommand": "npm.cmd run-script build",
+      "StartCommand": "npm.cmd run-script start"
     }
   },
   "providers": [
     "awscloudformation"
   ]
-=======
-    "projectName": "awsserverlessairline",
-    "version": "3.0",
-    "frontend": "javascript",
-    "javascript": {
-        "framework": "vue",
-        "config": {
-            "SourceDir": "src/frontend",
-            "DistributionDir": "src/frontend/dist",
-            "BuildCommand": "npm run-script build",
-            "StartCommand": "npm run-script serve"
-        }
-    },
-    "providers": [
-        "awscloudformation"
-    ]
->>>>>>> 468508a9
 }