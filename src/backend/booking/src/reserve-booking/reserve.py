--- conflicted
+++ resolved
@@ -52,11 +52,7 @@
 
 
 @tracer.capture_method
-<<<<<<< HEAD
-def reserve_booking(booking):
-=======
 def reserve_booking(booking,executeAnomaly):
->>>>>>> 7fd1eb1f
     """Creates a new booking as UNCONFIRMED
 
     Parameters
